package proxy

import (
	"encoding/csv"
	"encoding/json"
	"fmt"
	"net/url"
	"os"
	"strings"
	"time"
)

// ProxyInfo holds detailed information about a single proxy server.
// This includes its parsed URL, original string representation, source,
// geographical region, health status, and performance metrics.
type ProxyInfo struct {
	// URL is the parsed `url.URL` object for the proxy.
	// This is used by the HTTP client to route requests.
	URL *url.URL

	// OriginalString is the raw string from which the proxy was loaded (e.g., "ip:port:user:pass").
	OriginalString string

	// Source indicates where this proxy was loaded from (e.g., filename, API endpoint).
	Source string

	// Region is an optional geographical region code for the proxy (e.g., "US", "EU").
	Region string

	// HealthStatus indicates the current known health of the proxy.
	// Common values: "unknown", "healthy", "unhealthy", "slow".
	HealthStatus string

	// LastChecked is the timestamp of the last health check performed on this proxy.
	LastChecked time.Time

	// Latency is the duration of the last successful health check request.
	Latency time.Duration
}

// parseProxyString attempts to parse a raw proxy string into a `*url.URL` object.
// It handles common proxy formats like `ip:port`, `user:pass@ip:port`, or full URLs
// (e.g., `http://user:pass@ip:port`). If `proxyStr` does not include a scheme (e.g., "http://"),
// the `defaultScheme` is prepended.
// It also includes logic to correctly parse user information if `url.Parse` initially
// includes it as part of the host.
func parseProxyString(proxyStr string, defaultScheme string) (*url.URL, error) {
	if proxyStr == "" {
		return nil, fmt.Errorf("proxy string cannot be empty")
	}
	if !strings.Contains(proxyStr, "://") {
		proxyStr = defaultScheme + "://" + proxyStr
	}
	parsedURL, err := url.Parse(proxyStr)
	if err != nil {
		return nil, fmt.Errorf("failed to parse proxy URL '%s': %w", proxyStr, err)
	}

	// Ensure Userinfo is correctly parsed if present in host part but not in parsedURL.User.
	// This handles cases like "user:pass@host:port" without a scheme, where url.Parse might
	// put "user:pass@" into parsedURL.Host initially.
	if parsedURL.User == nil && strings.Contains(parsedURL.Host, "@") {
		parts := strings.SplitN(parsedURL.Host, "@", 2)
		if len(parts) == 2 {
			userInfoStr := parts[0]
			hostStr := parts[1]

			var username, password string
			if strings.Contains(userInfoStr, ":") {
				userinfoParts := strings.SplitN(userInfoStr, ":", 2)
				username = userinfoParts[0]
				password = userinfoParts[1]
			} else {
				username = userInfoStr
			}
			parsedURL.User = url.UserPassword(username, password)
			parsedURL.Host = hostStr
		} else {
<<<<<<< HEAD
			return nil, fmt.Errorf("malformed user info in proxy string: %s", proxyStr)
		}
=======
			// This case should ideally not be reached if proxyStr contains "@" in host
			// and SplitN with 2 parts doesn't yield two elements.
			return nil, fmt.Errorf("malformed user info in proxy string host part: %s", proxyStr)
		}
	}
	if parsedURL.Host == "" { // After parsing, host should not be empty
		return nil, fmt.Errorf("parsed proxy URL '%s' has empty host", parsedURL.String())
>>>>>>> 5dd0590c
	}

	return parsedURL, nil
}

<<<<<<< HEAD
// // CheckProxyHealth tries to make a request through the proxy and updates its health status.
// func CheckProxyHealth(proxy *ProxyInfo, timeout time.Duration) {
// 	transport := &http.Transport{
// 		Proxy: http.ProxyURL(proxy.URL),
// 	}
// 	client := &http.Client{
// 		Transport: transport,
// 		Timeout:   timeout,
// 	}

// 	start := time.Now()
// 	resp, err := client.Get("https://www.google.com/generate_204")
// 	latency := time.Since(start)

// 	proxy.LastChecked = time.Now()
// 	proxy.Latency = latency

// 	if err != nil {
// 		proxy.HealthStatus = "unhealthy"
// 		return
// 	}
// 	defer resp.Body.Close()

// 	if resp.StatusCode == 204 {
// 		proxy.HealthStatus = "healthy"
// 	} else {
// 		proxy.HealthStatus = "unhealthy"
// 	}
// }

// LoadProxies loads proxy information from various sources (CSV, JSON files, or API endpoints).
=======
// LoadProxies loads proxy information from various sources specified by `sourcePathOrURL`.
// It supports loading from:
// - CSV files (ending in ".csv"): Expects lines in `ip,port,user,pass[,region]` or `ip:port:user:pass[:region]` format.
// - JSON files (ending in ".json"): Expects a JSON array of objects, each with a "proxy" string field
//   (e.g., "http://user:pass@host:port") and an optional "region" field.
// - HTTP(S) URLs (starting with "http://" or "https://"): Currently a placeholder; it logs a message
//   that API proxy loading is not yet implemented and returns an empty list.
//
// For file-based sources, it skips header lines (if "ip" or "host" is the first field in CSV)
// and malformed or empty entries, logging these skips to standard output.
// It returns a slice of `*ProxyInfo` structs or an error if critical issues occur (e.g., file not found,
// unmarshal errors for entire file, unsupported format).
>>>>>>> 5dd0590c
func LoadProxies(sourcePathOrURL string) ([]*ProxyInfo, error) {
	var proxies []*ProxyInfo

	if strings.HasPrefix(sourcePathOrURL, "http://") || strings.HasPrefix(sourcePathOrURL, "https://") {
		// Placeholder for API loading
		fmt.Printf("Notice: API proxy loading not yet implemented for URL: %s\n", sourcePathOrURL)
		return proxies, nil // Return empty slice, no error, as per current design
	} else if strings.HasSuffix(strings.ToLower(sourcePathOrURL), ".json") {
		// Load from JSON file
		fileData, err := os.ReadFile(sourcePathOrURL)
		if err != nil {
			return nil, fmt.Errorf("failed to read JSON proxy file '%s': %w", sourcePathOrURL, err)
		}

		// Define a struct for unmarshaling JSON entries
		var rawJSONProxies []struct {
			Proxy  string `json:"proxy"`  // Expected format: "scheme://user:pass@host:port" or "host:port" etc.
			Region string `json:"region"` // Optional region string
		}
		err = json.Unmarshal(fileData, &rawJSONProxies)
		if err != nil {
			return nil, fmt.Errorf("failed to unmarshal JSON proxies from '%s': %w", sourcePathOrURL, err)
		}

		for _, rawP := range rawJSONProxies {
			if rawP.Proxy == "" {
				fmt.Printf("Skipping empty proxy entry in JSON file '%s'\n", sourcePathOrURL)
				continue
			}
			// Assuming "http" as default scheme if not specified in the proxy string itself.
			parsedURL, err := parseProxyString(rawP.Proxy, "http")
			if err != nil {
				fmt.Printf("Skipping unparseable proxy string '%s' from JSON file '%s': %v\n", rawP.Proxy, sourcePathOrURL, err)
				continue
			}
			proxies = append(proxies, &ProxyInfo{
				URL:            parsedURL,
				OriginalString: rawP.Proxy,
				Source:         sourcePathOrURL,
				Region:         rawP.Region,
				HealthStatus:   "unknown", // Default health status
			})
		}
	} else if strings.HasSuffix(strings.ToLower(sourcePathOrURL), ".csv") {
		// Load from CSV file
		file, err := os.Open(sourcePathOrURL)
		if err != nil {
			return nil, fmt.Errorf("failed to open CSV proxy file '%s': %w", sourcePathOrURL, err)
		}
		defer file.Close()

		reader := csv.NewReader(file)
		reader.FieldsPerRecord = -1 // Allow variable number of fields per line
		reader.TrimLeadingSpace = true

		lines, err := reader.ReadAll()
		if err != nil {
			return nil, fmt.Errorf("failed to read CSV proxies from '%s': %w", sourcePathOrURL, err)
		}

		for i, line := range lines {
			if len(line) == 0 { // Skip completely empty lines
				continue
			}
			// Skip header line if it looks like one (case-insensitive check for "ip" or "host" in first field)
			if i == 0 && (strings.ToLower(line[0]) == "ip" || strings.ToLower(line[0]) == "host" || strings.ToLower(line[0]) == "proxy") {
				continue
			}
			if len(line) == 1 && line[0] == "" { // Skip lines with only a single empty field
				continue
			}

			var proxyStr, region string
			originalLineStr := strings.Join(line, ",") // For ProxyInfo.OriginalString

			// Try to parse based on expected CSV structures
			if len(line) == 1 && strings.Contains(line[0], ":") { // Format: "ip:port:user:pass:region" or similar, all in one field
				parts := strings.Split(line[0], ":")
				if len(parts) < 2 { // Must have at least ip:port
					fmt.Printf("Skipping malformed colon-delimited CSV line #%d in '%s': %v\n", i+1, sourcePathOrURL, line)
					continue
				}

				hostPort := parts[0] + ":" + parts[1]
				userInfo := ""

				if len(parts) >= 4 { // user:pass present
<<<<<<< HEAD
					userInfo := strings.Join(parts[2:4], ":")
					proxyStr = fmt.Sprintf("http://%s@%s", userInfo, ipPort)
					if len(parts) >= 5 {
						region = parts[4]
					}
				} else { // No user:pass
					proxyStr = fmt.Sprintf("http://%s", ipPort)
					if len(parts) >= 3 {
						region = parts[2] // if region is 3rd element after ip:port
					}
				}

			} else if len(line) >= 4 { // ip,port,user,pass format
				ip, port, user, pass := line[0], line[1], line[2], line[3]
				proxyStr = fmt.Sprintf("http://%s:%s@%s:%s", user, pass, ip, port)
				if len(line) >= 5 {
					region = line[4]
				}
			} else if len(line) >= 2 { // ip,port format (no auth)
				ip, port := line[0], line[1]
				proxyStr = fmt.Sprintf("http://%s:%s", ip, port)
				if len(line) >= 3 {
					region = line[2]
=======
					userInfo = parts[2] + ":" + parts[3]
					proxyStr = "http://" + userInfo + "@" + hostPort // Default scheme http
					if len(parts) >= 5 { region = parts[4] }
				} else if len(parts) == 3 { // ip:port:region or ip:port:user (assume region if not looking like user@)
					// This case is ambiguous. If parts[2] is purely alpha, could be user. If numeric or geo-code like, region.
					// For simplicity, assume if 3 parts, parts[2] is region. For user only, use user@ip:port.
					// A stricter format or more fields would be better.
					// Assuming ip:port:region for this case.
					proxyStr = "http://" + hostPort
					region = parts[2]
				} else { // Only ip:port
					proxyStr = "http://" + hostPort
				}
			} else if len(line) >= 2 { // Format: ip,port[,user,pass[,region]]
				host, port := line[0], line[1]
				userInfo := ""
				if len(line) >= 4 && line[2] != "" && line[3] != "" { // user,pass present
					userInfo = line[2] + ":" + line[3]
					proxyStr = "http://" + userInfo + "@" + host + ":" + port
				} else {
					proxyStr = "http://" + host + ":" + port
>>>>>>> 5dd0590c
				}
				if len(line) >= 5 { region = line[4] }
				 else if len(line) == 3 && userInfo == "" { region = line[2] } // ip,port,region case
			} else {
				fmt.Printf("Skipping malformed comma-delimited CSV line #%d in '%s': %v\n", i+1, sourcePathOrURL, line)
				continue
			}

			parsedURL, err := parseProxyString(proxyStr, "http") // parseProxyString adds scheme if missing
			if err != nil {
				fmt.Printf("Skipping unparseable proxy '%s' from CSV line #%d in '%s': %v\n", proxyStr, i+1, sourcePathOrURL, err)
				continue
			}

			proxies = append(proxies, &ProxyInfo{
				URL:            parsedURL,
				OriginalString: originalLineStr,
				Source:         sourcePathOrURL,
				Region:         region,
				HealthStatus:   "unknown",
			})
		}
	} else {
		return nil, fmt.Errorf("unsupported proxy source format for '%s' (must end with .csv, .json, or be an http(s) URL)", sourcePathOrURL)
	}

	// Check health for each proxy after loading
	for _, p := range proxies {
		CheckProxyHealth(p, 5*time.Second) // 5 second timeout, adjust as needed
	}

	return proxies, nil
}<|MERGE_RESOLUTION|>--- conflicted
+++ resolved
@@ -76,10 +76,6 @@
 			parsedURL.User = url.UserPassword(username, password)
 			parsedURL.Host = hostStr
 		} else {
-<<<<<<< HEAD
-			return nil, fmt.Errorf("malformed user info in proxy string: %s", proxyStr)
-		}
-=======
 			// This case should ideally not be reached if proxyStr contains "@" in host
 			// and SplitN with 2 parts doesn't yield two elements.
 			return nil, fmt.Errorf("malformed user info in proxy string host part: %s", proxyStr)
@@ -87,45 +83,11 @@
 	}
 	if parsedURL.Host == "" { // After parsing, host should not be empty
 		return nil, fmt.Errorf("parsed proxy URL '%s' has empty host", parsedURL.String())
->>>>>>> 5dd0590c
 	}
 
 	return parsedURL, nil
 }
 
-<<<<<<< HEAD
-// // CheckProxyHealth tries to make a request through the proxy and updates its health status.
-// func CheckProxyHealth(proxy *ProxyInfo, timeout time.Duration) {
-// 	transport := &http.Transport{
-// 		Proxy: http.ProxyURL(proxy.URL),
-// 	}
-// 	client := &http.Client{
-// 		Transport: transport,
-// 		Timeout:   timeout,
-// 	}
-
-// 	start := time.Now()
-// 	resp, err := client.Get("https://www.google.com/generate_204")
-// 	latency := time.Since(start)
-
-// 	proxy.LastChecked = time.Now()
-// 	proxy.Latency = latency
-
-// 	if err != nil {
-// 		proxy.HealthStatus = "unhealthy"
-// 		return
-// 	}
-// 	defer resp.Body.Close()
-
-// 	if resp.StatusCode == 204 {
-// 		proxy.HealthStatus = "healthy"
-// 	} else {
-// 		proxy.HealthStatus = "unhealthy"
-// 	}
-// }
-
-// LoadProxies loads proxy information from various sources (CSV, JSON files, or API endpoints).
-=======
 // LoadProxies loads proxy information from various sources specified by `sourcePathOrURL`.
 // It supports loading from:
 // - CSV files (ending in ".csv"): Expects lines in `ip,port,user,pass[,region]` or `ip:port:user:pass[:region]` format.
@@ -138,7 +100,6 @@
 // and malformed or empty entries, logging these skips to standard output.
 // It returns a slice of `*ProxyInfo` structs or an error if critical issues occur (e.g., file not found,
 // unmarshal errors for entire file, unsupported format).
->>>>>>> 5dd0590c
 func LoadProxies(sourcePathOrURL string) ([]*ProxyInfo, error) {
 	var proxies []*ProxyInfo
 
@@ -226,31 +187,6 @@
 				userInfo := ""
 
 				if len(parts) >= 4 { // user:pass present
-<<<<<<< HEAD
-					userInfo := strings.Join(parts[2:4], ":")
-					proxyStr = fmt.Sprintf("http://%s@%s", userInfo, ipPort)
-					if len(parts) >= 5 {
-						region = parts[4]
-					}
-				} else { // No user:pass
-					proxyStr = fmt.Sprintf("http://%s", ipPort)
-					if len(parts) >= 3 {
-						region = parts[2] // if region is 3rd element after ip:port
-					}
-				}
-
-			} else if len(line) >= 4 { // ip,port,user,pass format
-				ip, port, user, pass := line[0], line[1], line[2], line[3]
-				proxyStr = fmt.Sprintf("http://%s:%s@%s:%s", user, pass, ip, port)
-				if len(line) >= 5 {
-					region = line[4]
-				}
-			} else if len(line) >= 2 { // ip,port format (no auth)
-				ip, port := line[0], line[1]
-				proxyStr = fmt.Sprintf("http://%s:%s", ip, port)
-				if len(line) >= 3 {
-					region = line[2]
-=======
 					userInfo = parts[2] + ":" + parts[3]
 					proxyStr = "http://" + userInfo + "@" + hostPort // Default scheme http
 					if len(parts) >= 5 { region = parts[4] }
@@ -272,7 +208,6 @@
 					proxyStr = "http://" + userInfo + "@" + host + ":" + port
 				} else {
 					proxyStr = "http://" + host + ":" + port
->>>>>>> 5dd0590c
 				}
 				if len(line) >= 5 { region = line[4] }
 				 else if len(line) == 3 && userInfo == "" { region = line[2] } // ip,port,region case
